--- conflicted
+++ resolved
@@ -338,9 +338,8 @@
           if (refreshDelay > 0) {
             tokenRefresher.scheduleRefresh(refreshDelay);
           } else {
-            Log.w("FirebaseApp", "Token expiry ("
-                + currentToken.getExpiryTime() + ") is less than 5 minutes in the "
-                + "future. Not scheduling a proactive refresh.");
+            logger.warn("Token expiry ({}) is less than 5 minutes in the future. Not "
+                + "scheduling a proactive refresh.", currentToken.getExpiryTime());
           }
         }
       }
@@ -371,7 +370,6 @@
     });
   }
 
-<<<<<<< HEAD
   <T> ApiFuture<T> call(Callable<T> command) {
     checkNotNull(command);
     ListenableFuture<T> future = threadManager.getConfig(this).executor.submit(command);
@@ -387,49 +385,6 @@
 
   ThreadManager getThreadManager() {
     return threadManager;
-=======
-      return previousTokenTask.continueWith(
-          new Continuation<GoogleOAuthAccessToken, GetTokenResult>() {
-            @Override
-            public GetTokenResult then(@NonNull Task<GoogleOAuthAccessToken> task)
-                throws Exception {
-              GoogleOAuthAccessToken googleOAuthToken = task.getResult();
-              GetTokenResult newToken = new GetTokenResult(googleOAuthToken.getAccessToken());
-              GetTokenResult oldToken = currentToken.get();
-              List<AuthStateListener> listenersCopy = null;
-              if (!newToken.equals(oldToken)) {
-                synchronized (lock) {
-                  if (deleted.get()) {
-                    return newToken;
-                  }
-
-                  // Grab the lock before compareAndSet to avoid a potential race
-                  // condition with addAuthStateListener. The same lock also ensures serial
-                  // access to the token refresher.
-                  if (currentToken.compareAndSet(oldToken, newToken)) {
-                    listenersCopy = ImmutableList.copyOf(authStateListeners);
-                    long refreshDelay  = googleOAuthToken.getExpiryTime() - clock.now()
-                        - TimeUnit.MINUTES.toMillis(5);
-                    if (refreshDelay > 0) {
-                      tokenRefresher.scheduleRefresh(refreshDelay);
-                    } else {
-                      logger.warn("Token expiry ({}) is less than 5 minutes in the future. Not "
-                          + "scheduling a proactive refresh.", googleOAuthToken.getAccessToken());
-                    }
-                  }
-                }
-              }
-
-              if (listenersCopy != null) {
-                for (AuthStateListener listener : listenersCopy) {
-                  listener.onAuthStateChanged(newToken);
-                }
-              }
-              return newToken;
-            }
-          });
-    }
->>>>>>> f9b81d29
   }
 
   boolean isDefaultApp() {
